--- conflicted
+++ resolved
@@ -8,18 +8,8 @@
 import './firebase'; // 确保 Firebase 初始化
 import './assets/form.css';
 
-<<<<<<< HEAD
+
 import { useUserStore } from './stores/user';
-=======
-// main.ts or App.vue
-import { useUserStore } from './stores/user';
-
-// const userStore = useUserStore();
-// await userStore.loadUser(); // wait for onAuthStateChanged
-
-
-const app = createApp(App)
->>>>>>> dd111041
 
 async function bootstrap() {
   const app = createApp(App);
@@ -28,7 +18,6 @@
   app.use(router);
   app.use(ElementPlus);
 
-<<<<<<< HEAD
   app.component(ElDialog.name || 'ElDialog', ElDialog);
 
   const userStore = useUserStore();
@@ -37,10 +26,4 @@
   app.mount('#app');
 }
 
-bootstrap(); // ✅ no top-level await, production-safe
-=======
-const userStore = useUserStore();
-await userStore.loadUser();
-
-app.mount('#app')
->>>>>>> dd111041
+bootstrap(); // ✅ no top-level await, production-safe