# UW-Social
<<<<<<< HEAD
A website helps UW transfer students, international students, and freshmen to form and expand their social circle. Users can find friends with same interests, courses, career plan, clubs, and even dorm building. They can join all kinds of events published by different organizations to make new friends offline, and publish their own events.
=======
A website helps UW transfer students, international students, and freshmen to form and expand their social circle. Users can find friends with same interests, courses, career plan, clubs, and even dorm building. They can join all kinds of events published by different organizations to make new friends offline, and publish their own events.
### Project Overview
This document contains all necessary information about the technology stack, features, database schema, and implementation details. Future development should reference this document to maintain consistency.
### Repository documentation
See wiki.
>>>>>>> 2583eb28
<|MERGE_RESOLUTION|>--- conflicted
+++ resolved
@@ -1,10 +1,6 @@
 # UW-Social
-<<<<<<< HEAD
-A website helps UW transfer students, international students, and freshmen to form and expand their social circle. Users can find friends with same interests, courses, career plan, clubs, and even dorm building. They can join all kinds of events published by different organizations to make new friends offline, and publish their own events.
-=======
 A website helps UW transfer students, international students, and freshmen to form and expand their social circle. Users can find friends with same interests, courses, career plan, clubs, and even dorm building. They can join all kinds of events published by different organizations to make new friends offline, and publish their own events.
 ### Project Overview
 This document contains all necessary information about the technology stack, features, database schema, and implementation details. Future development should reference this document to maintain consistency.
 ### Repository documentation
-See wiki.
->>>>>>> 2583eb28
+See wiki.