--- conflicted
+++ resolved
@@ -42,7 +42,6 @@
 
   firebase.auth().signInWithPopup(provider)
     .then((result) => {
-<<<<<<< HEAD
       const user = result.user;
       console.log('Login successful:', user);
       document.getElementById('user-name').textContent = user.displayName;
@@ -73,17 +72,12 @@
         console.error('Error storing user data:', error);
       });
       
-=======
-      console.log('Login successful:', result.user.displayName);
-      // 不手动调用状态更新，依赖onAuthStateChanged自动触发
->>>>>>> bf270acc
     })
     .catch((error) => {
       console.error('Login failed:', error);
       alert('Login failed: ' + error.message);
     });
 }
-
 
 function logout() {
   firebase.auth().signOut()
